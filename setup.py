--- conflicted
+++ resolved
@@ -32,12 +32,7 @@
     packages=setuptools.find_packages(),
 
     install_requires=[
-<<<<<<< HEAD
         'brother-label>=2.0a6',
-        'pypdf',
-=======
-        'brother-ql-inventree>=1.1',
->>>>>>> adbb3cbb
     ],
 
     setup_requires=[
